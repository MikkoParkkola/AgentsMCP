--- conflicted
+++ resolved
@@ -25,9 +25,6 @@
 - **Outcome:** Adopted BRoA-based guidelines for human and AI agent collaboration.
 - **Rationale:** Provide shared principles for working with AI agents and mixed human–AI teams.
 - **Details:** See [docs/broa-agent-guidelines.md](broa-agent-guidelines.md).
-<<<<<<< HEAD
-## [0002] - Adopt GitHub Actions CI with automerge
-=======
 
 ## [0002] - Adopt GitHub Actions CI with automerge
 - **Outcome:** Implemented GitHub Actions workflows for CI, security scanning, and automerge with branch cleanup.
@@ -35,18 +32,12 @@
 - **Details:** See `.github/workflows` directory.
 
 ## [0003] - Adopt AI-Augmented Engineering Handbook
->>>>>>> c0e447ef
 - **Date Added:** 2025-08-21
 - **Version:** Unreleased
 - **Branch:** main
 - **Submitter:** automated agent
 - **Decision Maker:** project maintainers
 - **Decision Date:** 2025-08-21
-<<<<<<< HEAD
-- **Outcome:** Implemented GitHub Actions workflows for CI, security scanning, and automerge with branch cleanup.
-- **Rationale:** Provide baseline automation and safety nets before product code exists.
-- **Details:** See `.github/workflows` directory.
-=======
 - **Outcome:** Adopted comprehensive engineering handbook for humans and AI agents.
 - **Rationale:** Provide evidence-based principles and practices to guide collaboration and delivery.
 - **Details:** See [docs/engineering-handbook.md](engineering-handbook.md).
@@ -84,5 +75,4 @@
 - **Rationale:** Provide a clearer blueprint template for future projects.
 - **Details:** See [docs/generic-best-practices.md](generic-best-practices.md), [docs/ai-agent-best-practices.md](ai-agent-best-practices.md), [docs/product-best-practices.md](product-best-practices.md), [docs/product-status.md](product-status.md), and [docs/product-details.md](product-details.md).
 
-## [0007] - Fix CI lint and Danger configuration
->>>>>>> c0e447ef
+## [0007] - Fix CI lint and Danger configuration
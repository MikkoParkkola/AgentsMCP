# Decision & Info Log

Archive of resolved questions and decisions moved from `open-issues.md`.

<!--
Template:
## [ID] - Title
- **Date Added:** YYYY-MM-DD
- **Version:** vX.Y.Z
- **Branch:** https://example.com/branch
- **Submitter:** name
- **Decision Maker:** name
- **Decision Date:** YYYY-MM-DD
- **Outcome:** what was decided
- **Rationale:** why
- **Details:** links to commits/PRs/docs
-->
## [0001] - Adopt BRoA Guidelines
- **Date Added:** 2025-08-21
- **Version:** Unreleased
- **Branch:** main
- **Submitter:** automated agent
- **Decision Maker:** project maintainers
- **Decision Date:** 2025-08-21
- **Outcome:** Adopted BRoA-based guidelines for human and AI agent collaboration.
- **Rationale:** Provide shared principles for working with AI agents and mixed human–AI teams.
- **Details:** See [docs/broa-agent-guidelines.md](broa-agent-guidelines.md).
<<<<<<< HEAD
## [0002] - Adopt GitHub Actions CI with automerge
=======

## [0002] - Adopt AI-Augmented Engineering Handbook
>>>>>>> 71ea3766
- **Date Added:** 2025-08-21
- **Version:** Unreleased
- **Branch:** main
- **Submitter:** automated agent
- **Decision Maker:** project maintainers
- **Decision Date:** 2025-08-21
<<<<<<< HEAD
- **Outcome:** Implemented GitHub Actions workflows for CI, security scanning, and automerge with branch cleanup.
- **Rationale:** Provide baseline automation and safety nets before product code exists.
- **Details:** See `.github/workflows` directory.
## [0003] - Fix CI lint and Danger configuration
- **Date Added:** 2025-08-22
- **Version:** Unreleased
- **Branch:** main
- **Submitter:** automated agent
- **Decision Maker:** project maintainers
- **Decision Date:** 2025-08-22
- **Outcome:** Updated lint job to use `ruff check` and passed `GITHUB_TOKEN` to Danger.
- **Rationale:** Previous configuration caused CI failures despite no code changes.
- **Details:** See `.github/workflows/ci.yml`.
## [0004] - Auto-install Danger via npx
- **Date Added:** 2025-08-22
- **Version:** Unreleased
- **Branch:** main
- **Submitter:** automated agent
- **Decision Maker:** project maintainers
- **Decision Date:** 2025-08-22
- **Outcome:** Added `--yes` flag to `npx danger@11 ci` to avoid interactive install prompts.
- **Rationale:** Prevent unknown errors caused by cancelled npx installations.
- **Details:** See `.github/workflows/ci.yml`.
=======
- **Outcome:** Adopted comprehensive engineering handbook for humans and AI agents.
- **Rationale:** Provide evidence-based principles and practices to guide collaboration and delivery.
- **Details:** See [docs/engineering-handbook.md](engineering-handbook.md).
>>>>>>> 71ea3766
<|MERGE_RESOLUTION|>--- conflicted
+++ resolved
@@ -25,23 +25,21 @@
 - **Outcome:** Adopted BRoA-based guidelines for human and AI agent collaboration.
 - **Rationale:** Provide shared principles for working with AI agents and mixed human–AI teams.
 - **Details:** See [docs/broa-agent-guidelines.md](broa-agent-guidelines.md).
-<<<<<<< HEAD
 ## [0002] - Adopt GitHub Actions CI with automerge
-=======
-
-## [0002] - Adopt AI-Augmented Engineering Handbook
->>>>>>> 71ea3766
+- **Outcome:** Implemented GitHub Actions workflows for CI, security scanning, and automerge with branch cleanup.
+- **Rationale:** Provide baseline automation and safety nets before product code exists.
+- **Details:** See `.github/workflows` directory.
+## [0003] - Adopt AI-Augmented Engineering Handbook
 - **Date Added:** 2025-08-21
 - **Version:** Unreleased
 - **Branch:** main
 - **Submitter:** automated agent
 - **Decision Maker:** project maintainers
 - **Decision Date:** 2025-08-21
-<<<<<<< HEAD
-- **Outcome:** Implemented GitHub Actions workflows for CI, security scanning, and automerge with branch cleanup.
-- **Rationale:** Provide baseline automation and safety nets before product code exists.
-- **Details:** See `.github/workflows` directory.
-## [0003] - Fix CI lint and Danger configuration
+- **Outcome:** Adopted comprehensive engineering handbook for humans and AI agents.
+- **Rationale:** Provide evidence-based principles and practices to guide collaboration and delivery.
+- **Details:** See [docs/engineering-handbook.md](engineering-handbook.md).
+## [0004] - Fix CI lint and Danger configuration
 - **Date Added:** 2025-08-22
 - **Version:** Unreleased
 - **Branch:** main
@@ -51,7 +49,7 @@
 - **Outcome:** Updated lint job to use `ruff check` and passed `GITHUB_TOKEN` to Danger.
 - **Rationale:** Previous configuration caused CI failures despite no code changes.
 - **Details:** See `.github/workflows/ci.yml`.
-## [0004] - Auto-install Danger via npx
+## [0005] - Auto-install Danger via npx
 - **Date Added:** 2025-08-22
 - **Version:** Unreleased
 - **Branch:** main
@@ -60,9 +58,4 @@
 - **Decision Date:** 2025-08-22
 - **Outcome:** Added `--yes` flag to `npx danger@11 ci` to avoid interactive install prompts.
 - **Rationale:** Prevent unknown errors caused by cancelled npx installations.
-- **Details:** See `.github/workflows/ci.yml`.
-=======
-- **Outcome:** Adopted comprehensive engineering handbook for humans and AI agents.
-- **Rationale:** Provide evidence-based principles and practices to guide collaboration and delivery.
-- **Details:** See [docs/engineering-handbook.md](engineering-handbook.md).
->>>>>>> 71ea3766
+- **Details:** See `.github/workflows/ci.yml`.